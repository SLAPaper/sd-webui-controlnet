--- conflicted
+++ resolved
@@ -172,7 +172,6 @@
 update_cn_models()
 
 
-<<<<<<< HEAD
 class ResizeMode(Enum):
     INNER_FIT = "Scale to Fit (Inner Fit)"
     OUTER_FIT = "Envelope (Outer Fit)"
@@ -185,9 +184,7 @@
         return [e for e in ResizeMode][value]
     else:
         return value
-=======
-
->>>>>>> 716e72dd
+
 
 class Script(scripts.Script):
     model_cache = {}

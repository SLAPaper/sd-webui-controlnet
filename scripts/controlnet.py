--- conflicted
+++ resolved
@@ -453,9 +453,6 @@
         print(f"ControlNet model {model} loaded.")
         return network
     
-<<<<<<< HEAD
-    def process(self, p, is_img2img, *args):
-=======
     def parse_remote_call(self, p, params, idx):
         if params is None:
             params = [None] * 14
@@ -498,8 +495,7 @@
         return (enabled, module, model, weight, image, scribble_mode, \
             resize_mode, rgbbgr_mode, lowvram, pres, pthr_a, pthr_b, guidance_strength, guess_mode), input_image
     
-    def process(self, p, *args):
->>>>>>> 58d69685
+    def process(self, p, is_img2img, *args):
         """
         This function is called before processing begins for AlwaysVisible scripts.
         You can modify the processing object (p) here, inject hooks, etc.

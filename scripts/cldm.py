from omegaconf import OmegaConf
import torch
import torch as th
import torch.nn as nn
<<<<<<< HEAD
from modules import devices, lowvram, shared, scripts
=======
from modules import devices, lowvram, shared
from modules.devices import cond_cast_unet
>>>>>>> ca279df4

from ldm.modules.diffusionmodules.util import (
    conv_nd,
    linear,
    zero_module,
    timestep_embedding,
)

from ldm.modules.attention import SpatialTransformer
from ldm.modules.diffusionmodules.openaimodel import UNetModel, TimestepEmbedSequential, ResBlock, Downsample, AttentionBlock
from ldm.util import exists


def align(hint, size):
    b, c, h1, w1 = hint.shape
    h, w = size
    if h != h1 or w != w1:
         hint = torch.nn.functional.interpolate(hint, size=size, mode="nearest")
    return hint


def get_node_name(name, parent_name):
    if len(name) <= len(parent_name):
        return False, ''
    p = name[:len(parent_name)]
    if p != parent_name:
        return False, ''
    return True, name[len(parent_name):]


class PlugableControlModel(nn.Module):
    def __init__(self, state_dict, config_path, weight=1.0, lowvram=False, base_model=None) -> None:
        super().__init__()
        config = OmegaConf.load(config_path)        
        self.control_model = ControlNet(**config.model.params.control_stage_config.params)
            
        if any([k.startswith("control_model.") for k, v in state_dict.items()]):
            
            is_diff_model = 'difference' in state_dict
            transfer_ctrl_opt = shared.opts.data.get("control_net_control_transfer", False) and \
                any([k.startswith("model.diffusion_model.") for k, v in state_dict.items()])
                
            if (is_diff_model or transfer_ctrl_opt) and base_model is not None:
                # apply transfer control - https://github.com/lllyasviel/ControlNet/blob/main/tool_transfer_control.py
                
                unet_state_dict = base_model.state_dict()
                unet_state_dict_keys = unet_state_dict.keys()
                final_state_dict = {}
                counter = 0
                for key in state_dict.keys():
                    if not key.startswith("control_model."):
                        continue
                    
                    p = state_dict[key]
                    is_control, node_name = get_node_name(key, 'control_')
                    key_name = node_name.replace("model.", "") if is_control else key

                    if key_name in unet_state_dict_keys:
                        if is_diff_model:
                            # transfer control by make difference in advance
                            p_new = p + unet_state_dict[key_name].clone().cpu()
                        else:
                            # transfer control by calculate offsets from (delta = p + current_unet_encoder - frozen_unet_encoder)
                            p_new = p + unet_state_dict[key_name].clone().cpu() - state_dict["model.diffusion_model."+key_name]
                        counter += 1
                    else:
                        p_new = p
                    final_state_dict[key] = p_new
                    
                print(f'Offset cloned: {counter} values')
                state_dict = final_state_dict
                
            state_dict = {k.replace("control_model.", ""): v for k, v in state_dict.items() if k.startswith("control_model.")}
        else:
            # assume that model is done by user
            pass
            
        self.control_model.load_state_dict(state_dict)
        self.lowvram = lowvram            
        self.weight = weight
        self.only_mid_control = False
        self.control = None
        self.hint_cond = None
        
        if not self.lowvram:
            self.control_model.to(devices.get_device_for("controlnet"))

    def hook(self, model, parent_model):
        outer = self
        
        def guidance_schedule_handler(x):
            if (x.sampling_step / x.total_sampling_steps) > self.stop_guidance_percent:
                # stop guidance
                self.guidance_stopped = True

        def forward(self, x, timesteps=None, context=None, **kwargs):
            only_mid_control = outer.only_mid_control
            
            # hires stuffs
            # note that this method may not works if hr_scale < 1.1
            if abs(x.shape[-1] - outer.hint_cond.shape[-1] // 8) > 8:
                only_mid_control = shared.opts.data.get("control_net_only_midctrl_hires", True)
                # If you want to completely disable control net, uncomment this.
                # return self._original_forward(x, timesteps=timesteps, context=context, **kwargs)
            
            control = outer.control_model(x=x, hint=outer.hint_cond, timesteps=timesteps, context=context)
            assert timesteps is not None, ValueError(f"insufficient timestep: {timesteps}")
            hs = []
            with torch.no_grad():
                t_emb = cond_cast_unet(timestep_embedding(
                    timesteps, self.model_channels, repeat_only=False))
                emb = self.time_embed(t_emb)
                h = x.type(self.dtype)
                for module in self.input_blocks:
                    h = module(h, emb, context)
                    hs.append(h)
                h = self.middle_block(h, emb, context)

            if not outer.guidance_stopped:
                h += control.pop()

            for i, module in enumerate(self.output_blocks):
                if only_mid_control or outer.guidance_stopped:
                    h = torch.cat([h, hs.pop()], dim=1)
                else:
                    hs_input, control_input = hs.pop(), control.pop()
                    h = align(h, hs_input.shape[-2:])
                    h = torch.cat([h, hs_input + control_input * outer.weight], dim=1)
                h = module(h, emb, context)

            h = h.type(x.dtype)
            return self.out(h)

        def forward2(*args, **kwargs):
            # webui will handle other compoments 
            try:
                if shared.cmd_opts.lowvram:
                    lowvram.send_everything_to_cpu()
                if self.lowvram:
                    self.control_model.to(devices.get_device_for("controlnet"))
                return forward(*args, **kwargs)
            finally:
                if self.lowvram:
                    self.control_model.cpu()
        
        model._original_forward = model.forward
        model.forward = forward2.__get__(model, UNetModel)
        scripts.script_callbacks.on_cfg_denoiser(guidance_schedule_handler)
    
    def notify(self, cond_like, weight, stop_guidance_percent):
        self.stop_guidance_percent = stop_guidance_percent
        self.guidance_stopped = False
        
        self.hint_cond = cond_like
        self.weight = weight
        # print(self.hint_cond.shape)

    def restore(self, model):
        scripts.script_callbacks.remove_current_script_callbacks()
        if not hasattr(model, "_original_forward"):
            # no such handle, ignore
            return
        
        model.forward = model._original_forward
        del model._original_forward


class ControlNet(nn.Module):
    def __init__(
        self,
        image_size,
        in_channels,
        model_channels,
        hint_channels,
        num_res_blocks,
        attention_resolutions,
        dropout=0,
        channel_mult=(1, 2, 4, 8),
        conv_resample=True,
        dims=2,
        use_checkpoint=False,
        use_fp16=False,
        num_heads=-1,
        num_head_channels=-1,
        num_heads_upsample=-1,
        use_scale_shift_norm=False,
        resblock_updown=False,
        use_new_attention_order=False,
        use_spatial_transformer=False,    # custom transformer support
        transformer_depth=1,              # custom transformer support
        context_dim=None,                 # custom transformer support
        # custom support for prediction of discrete ids into codebook of first stage vq model
        n_embed=None,
        legacy=True,
        disable_self_attentions=None,
        num_attention_blocks=None,
        disable_middle_self_attn=False,
        use_linear_in_transformer=False,
    ):
        use_fp16 = devices.dtype_unet == torch.float16
        super().__init__()
        if use_spatial_transformer:
            assert context_dim is not None, 'Fool!! You forgot to include the dimension of your cross-attention conditioning...'

        if context_dim is not None:
            assert use_spatial_transformer, 'Fool!! You forgot to use the spatial transformer for your cross-attention conditioning...'
            from omegaconf.listconfig import ListConfig
            if type(context_dim) == ListConfig:
                context_dim = list(context_dim)

        if num_heads_upsample == -1:
            num_heads_upsample = num_heads

        if num_heads == -1:
            assert num_head_channels != -1, 'Either num_heads or num_head_channels has to be set'

        if num_head_channels == -1:
            assert num_heads != -1, 'Either num_heads or num_head_channels has to be set'

        self.dims = dims
        self.image_size = image_size
        self.in_channels = in_channels
        self.model_channels = model_channels
        if isinstance(num_res_blocks, int):
            self.num_res_blocks = len(channel_mult) * [num_res_blocks]
        else:
            if len(num_res_blocks) != len(channel_mult):
                raise ValueError("provide num_res_blocks either as an int (globally constant) or "
                                 "as a list/tuple (per-level) with the same length as channel_mult")
            self.num_res_blocks = num_res_blocks
        if disable_self_attentions is not None:
            # should be a list of booleans, indicating whether to disable self-attention in TransformerBlocks or not
            assert len(disable_self_attentions) == len(channel_mult)
        if num_attention_blocks is not None:
            assert len(num_attention_blocks) == len(self.num_res_blocks)
            assert all(map(lambda i: self.num_res_blocks[i] >= num_attention_blocks[i], range(
                len(num_attention_blocks))))
            print(f"Constructor of UNetModel received num_attention_blocks={num_attention_blocks}. "
                  f"This option has LESS priority than attention_resolutions {attention_resolutions}, "
                  f"i.e., in cases where num_attention_blocks[i] > 0 but 2**i not in attention_resolutions, "
                  f"attention will still not be set.")

        self.attention_resolutions = attention_resolutions
        self.dropout = dropout
        self.channel_mult = channel_mult
        self.conv_resample = conv_resample
        self.use_checkpoint = use_checkpoint
        self.dtype = th.float16 if use_fp16 else th.float32
        self.num_heads = num_heads
        self.num_head_channels = num_head_channels
        self.num_heads_upsample = num_heads_upsample
        self.predict_codebook_ids = n_embed is not None

        time_embed_dim = model_channels * 4
        self.time_embed = nn.Sequential(
            linear(model_channels, time_embed_dim),
            nn.SiLU(),
            linear(time_embed_dim, time_embed_dim),
        )

        self.input_blocks = nn.ModuleList(
            [
                TimestepEmbedSequential(
                    conv_nd(dims, in_channels, model_channels, 3, padding=1)
                )
            ]
        )
        self.zero_convs = nn.ModuleList([self.make_zero_conv(model_channels)])

        self.input_hint_block = TimestepEmbedSequential(
            conv_nd(dims, hint_channels, 16, 3, padding=1),
            nn.SiLU(),
            conv_nd(dims, 16, 16, 3, padding=1),
            nn.SiLU(),
            conv_nd(dims, 16, 32, 3, padding=1, stride=2),
            nn.SiLU(),
            conv_nd(dims, 32, 32, 3, padding=1),
            nn.SiLU(),
            conv_nd(dims, 32, 96, 3, padding=1, stride=2),
            nn.SiLU(),
            conv_nd(dims, 96, 96, 3, padding=1),
            nn.SiLU(),
            conv_nd(dims, 96, 256, 3, padding=1, stride=2),
            nn.SiLU(),
            zero_module(conv_nd(dims, 256, model_channels, 3, padding=1))
        )

        self._feature_size = model_channels
        input_block_chans = [model_channels]
        ch = model_channels
        ds = 1
        for level, mult in enumerate(channel_mult):
            for nr in range(self.num_res_blocks[level]):
                layers = [
                    ResBlock(
                        ch,
                        time_embed_dim,
                        dropout,
                        out_channels=mult * model_channels,
                        dims=dims,
                        use_checkpoint=use_checkpoint,
                        use_scale_shift_norm=use_scale_shift_norm,
                    )
                ]
                ch = mult * model_channels
                if ds in attention_resolutions:
                    if num_head_channels == -1:
                        dim_head = ch // num_heads
                    else:
                        num_heads = ch // num_head_channels
                        dim_head = num_head_channels
                    if legacy:
                        #num_heads = 1
                        dim_head = ch // num_heads if use_spatial_transformer else num_head_channels
                    if exists(disable_self_attentions):
                        disabled_sa = disable_self_attentions[level]
                    else:
                        disabled_sa = False

                    if not exists(num_attention_blocks) or nr < num_attention_blocks[level]:
                        layers.append(
                            AttentionBlock(
                                ch,
                                use_checkpoint=use_checkpoint,
                                num_heads=num_heads,
                                num_head_channels=dim_head,
                                use_new_attention_order=use_new_attention_order,
                            ) if not use_spatial_transformer else SpatialTransformer(
                                ch, num_heads, dim_head, depth=transformer_depth, context_dim=context_dim,
                                disable_self_attn=disabled_sa, use_linear=use_linear_in_transformer,
                                use_checkpoint=use_checkpoint
                            )
                        )
                self.input_blocks.append(TimestepEmbedSequential(*layers))
                self.zero_convs.append(self.make_zero_conv(ch))
                self._feature_size += ch
                input_block_chans.append(ch)
            if level != len(channel_mult) - 1:
                out_ch = ch
                self.input_blocks.append(
                    TimestepEmbedSequential(
                        ResBlock(
                            ch,
                            time_embed_dim,
                            dropout,
                            out_channels=out_ch,
                            dims=dims,
                            use_checkpoint=use_checkpoint,
                            use_scale_shift_norm=use_scale_shift_norm,
                            down=True,
                        )
                        if resblock_updown
                        else Downsample(
                            ch, conv_resample, dims=dims, out_channels=out_ch
                        )
                    )
                )
                ch = out_ch
                input_block_chans.append(ch)
                self.zero_convs.append(self.make_zero_conv(ch))
                ds *= 2
                self._feature_size += ch

        if num_head_channels == -1:
            dim_head = ch // num_heads
        else:
            num_heads = ch // num_head_channels
            dim_head = num_head_channels
        if legacy:
            #num_heads = 1
            dim_head = ch // num_heads if use_spatial_transformer else num_head_channels
        self.middle_block = TimestepEmbedSequential(
            ResBlock(
                ch,
                time_embed_dim,
                dropout,
                dims=dims,
                use_checkpoint=use_checkpoint,
                use_scale_shift_norm=use_scale_shift_norm,
            ),
            AttentionBlock(
                ch,
                use_checkpoint=use_checkpoint,
                num_heads=num_heads,
                num_head_channels=dim_head,
                use_new_attention_order=use_new_attention_order,
                # always uses a self-attn
            ) if not use_spatial_transformer else SpatialTransformer(
                ch, num_heads, dim_head, depth=transformer_depth, context_dim=context_dim,
                disable_self_attn=disable_middle_self_attn, use_linear=use_linear_in_transformer,
                use_checkpoint=use_checkpoint
            ),
            ResBlock(
                ch,
                time_embed_dim,
                dropout,
                dims=dims,
                use_checkpoint=use_checkpoint,
                use_scale_shift_norm=use_scale_shift_norm,
            ),
        )
        self.middle_block_out = self.make_zero_conv(ch)
        self._feature_size += ch

    def make_zero_conv(self, channels):
        return TimestepEmbedSequential(zero_module(conv_nd(self.dims, channels, channels, 1, padding=0)))
    
    def align(self, hint, h, w):
        c, h1, w1 = hint.shape
        if h != h1 or w != w1:
            hint = align(hint.unsqueeze(0), (h, w))
            return hint.squeeze(0)
        return hint

    def forward(self, x, hint, timesteps, context, **kwargs):
        t_emb = cond_cast_unet(timestep_embedding(
            timesteps, self.model_channels, repeat_only=False))
        emb = self.time_embed(t_emb)

        guided_hint = self.input_hint_block(cond_cast_unet(hint), emb, context)
        outs = []
        
        h1, w1 = x.shape[-2:]
        guided_hint = self.align(guided_hint, h1, w1)

        h = x.type(self.dtype)
        for module, zero_conv in zip(self.input_blocks, self.zero_convs):
            if guided_hint is not None:
                h = module(h, emb, context)
                h += guided_hint
                guided_hint = None
            else:
                h = module(h, emb, context)
            outs.append(zero_conv(h, emb, context))

        h = self.middle_block(h, emb, context)
        outs.append(self.middle_block_out(h, emb, context))

        return outs<|MERGE_RESOLUTION|>--- conflicted
+++ resolved
@@ -2,13 +2,8 @@
 import torch
 import torch as th
 import torch.nn as nn
-<<<<<<< HEAD
-from modules import devices, lowvram, shared, scripts
-=======
 from modules import devices, lowvram, shared
 from modules.devices import cond_cast_unet
->>>>>>> ca279df4
-
 from ldm.modules.diffusionmodules.util import (
     conv_nd,
     linear,
